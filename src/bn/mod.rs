--- conflicted
+++ resolved
@@ -87,28 +87,16 @@
 
     pub fn from_dec_str(s: &str) -> Result<BigNum, SslError> {
         BigNum::new().and_then(|v| unsafe {
-<<<<<<< HEAD
-            let ref mut bn_ptr = ffi::BIGNUM_PTR { ptr: v.raw(), };
-            let c_str = s.to_c_str();
-            try_ssl!(ffi::BN_dec2bn(bn_ptr, c_str.as_ptr()));
-=======
             let c_str = s.to_c_str();
             try_ssl!(ffi::BN_dec2bn(v.raw_ptr(), c_str.as_ptr()));
->>>>>>> 2e2fde4b
             Ok(v)
         })
     }
 
     pub fn from_hex_str(s: &str) -> Result<BigNum, SslError> {
         BigNum::new().and_then(|v| unsafe {
-<<<<<<< HEAD
-            let ref mut bn_ptr = ffi::BIGNUM_PTR { ptr: v.raw(), };
-            let c_str = s.to_c_str();
-            try_ssl!(ffi::BN_hex2bn(bn_ptr, c_str.as_ptr()));
-=======
             let c_str = s.to_c_str();
             try_ssl!(ffi::BN_hex2bn(v.raw_ptr(), c_str.as_ptr()));
->>>>>>> 2e2fde4b
             Ok(v)
         })
     }
@@ -174,11 +162,6 @@
         }
     }
 
-<<<<<<< HEAD
-    pub fn mod_word(&self, w: c_ulong) -> c_ulong {
-        unsafe {
-            ffi::BN_mod_word(self.raw(), w)
-=======
     pub fn add_word(&mut self, w: c_ulong) -> Result<(), SslError> {
         unsafe {
             if ffi::BN_add_word(self.raw(), w) == 1 {
@@ -228,7 +211,6 @@
             } else {
                 Err(SslError::get())
             }
->>>>>>> 2e2fde4b
         }
     }
 
